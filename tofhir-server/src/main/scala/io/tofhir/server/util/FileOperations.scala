package io.tofhir.server.util

import java.io.{File, FileWriter}
import com.typesafe.scalalogging.Logger

import java.io.{File, FileWriter}
import java.nio.charset.StandardCharsets
import akka.stream.scaladsl.FileIO
import akka.util.ByteString
import io.onfhir.util.JsonFormatter._
import io.tofhir.engine.util.FileUtils
import io.tofhir.server.model.Project
import io.tofhir.server.service.project.ProjectFolderRepository
import io.tofhir.engine.Execution.actorSystem
import io.tofhir.server.model.InternalError
import io.tofhir.server.model.InternalError
import org.json4s._
import org.json4s.jackson.JsonMethods._
import org.json4s.jackson.Serialization

import scala.util.{Failure, Success}
import io.tofhir.engine.Execution.actorSystem.dispatcher
import org.json4s.jackson.Serialization.writePretty

import scala.io.Source

object FileOperations {

  private val logger: Logger = Logger(this.getClass)

  /**
   * Read the content of a json file and parse it to a sequence of objects
   *
   * @param f File to be read
   * @param c class type that can be parsed from JSON
   * @tparam K class that created from JSON
   * @return Sequence of objects
   */
  def readJsonContent[K](f: File)(implicit ev: scala.reflect.Manifest[K]): Seq[K] = {
    val source = Source.fromFile(f, StandardCharsets.UTF_8.name())
    val fileContent = try source.mkString finally source.close()
    val parsed = parse(fileContent).extract[Seq[K]]
    parsed
  }

  /**
   * Write seq content to a json file
   * @param f File to be written
   * @param content array of objects to be saved
   * @tparam K class that can be parsed to JSON and saved
   */
  def writeJsonContent[K](f: File, content: Seq[K]): Unit = {
    val writer = new FileWriter(f)
    try {
      writer.write(writePretty(content))
    } finally {
      writer.close()
    }
  }

  /**
   * Read the content of a json file and parse it to a sequence of objects
   *
   * @param f File to be read
   * @param c class type that can be parsed from JSON
   * @tparam K class that created from JSON
   * @return Sequence of objects
   */
  def readJsonContentAsObject(f: File): JObject = {
    val source = Source.fromFile(f, StandardCharsets.UTF_8.name())
    val fileContent = try source.mkString finally source.close()
    val parsed = parse(fileContent).extract[JObject]
    parsed
  }


  /**
   * Checks whether the given CSV file is a unit conversion file. A CSV file is a unit conversion file
   * if it includes a column called "conversion_function" in its first line.
   *
   * @param f CSV file
   * @return true if the file is a unit conversion file, false otherwise
   * */
  def isUnitConversionFile(f: File): Boolean = {
    val source = Source.fromFile(f, StandardCharsets.UTF_8.name())
    val firstLine = try source.getLines().toSeq.head finally source.close()
    firstLine.contains("conversion_function")
  }

  /**
   * Get folder if exists
   * @param path path of the folder
   * @return File object
   */
  def getFileIfExists(path: String): File = {
    val folder = new File(path)
    if (folder.exists()) {
      folder
    } else {
      throw InternalError("File not found.", s"$path file should exists.")
    }
  }

  /**
   * Write content to a file by using akka streams
   * @param file File to be saved
   * @param content Content of the file
   */
  def saveFileContent(file: File, content: akka.stream.scaladsl.Source[ByteString, Any]): Unit = {
    content.runWith(FileIO.toPath(file.toPath)).onComplete({
      case Success(_) =>
      case Failure(e) =>
        throw InternalError("Error while writing file.", e.getMessage)
    })
  }
<<<<<<< HEAD
}
=======
}
>>>>>>> 8c7f01f8
<|MERGE_RESOLUTION|>--- conflicted
+++ resolved
@@ -113,8 +113,4 @@
         throw InternalError("Error while writing file.", e.getMessage)
     })
   }
-<<<<<<< HEAD
 }
-=======
-}
->>>>>>> 8c7f01f8
