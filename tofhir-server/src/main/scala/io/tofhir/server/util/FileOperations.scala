package io.tofhir.server.util

import java.io.{File, FileWriter}
<<<<<<< HEAD
import com.typesafe.scalalogging.Logger

import java.io.{File, FileWriter}
=======
>>>>>>> 90a30b7d
import java.nio.charset.StandardCharsets
import akka.stream.scaladsl.FileIO
import akka.util.ByteString
import io.onfhir.util.JsonFormatter._
<<<<<<< HEAD
import io.tofhir.engine.util.FileUtils
import io.tofhir.server.model.Project
import io.tofhir.server.service.project.ProjectFolderRepository
import io.tofhir.engine.Execution.actorSystem
import io.tofhir.server.model.InternalError
import io.tofhir.server.model.InternalError
=======
import io.tofhir.engine.Execution.actorSystem
import io.tofhir.server.model.InternalError
>>>>>>> 90a30b7d
import org.json4s._
import org.json4s.jackson.JsonMethods._
import org.json4s.jackson.Serialization

import scala.util.{Failure, Success}
import io.tofhir.engine.Execution.actorSystem.dispatcher
import org.json4s.jackson.Serialization.writePretty

import scala.util.{Failure, Success}
import io.tofhir.engine.Execution.actorSystem.dispatcher
import org.json4s.jackson.Serialization.writePretty

import scala.io.Source

object FileOperations {

  private val logger: Logger = Logger(this.getClass)

  /**
   * Read the content of a json file and parse it to a sequence of objects
   *
   * @param f File to be read
   * @param c class type that can be parsed from JSON
   * @tparam K class that created from JSON
   * @return Sequence of objects
   */
  def readJsonContent[K](f: File)(implicit ev: scala.reflect.Manifest[K]): Seq[K] = {
    val source = Source.fromFile(f, StandardCharsets.UTF_8.name())
    val fileContent = try source.mkString finally source.close()
    val parsed = parse(fileContent).extract[Seq[K]]
    parsed
  }

  /**
   * Write seq content to a json file
   * @param f File to be written
   * @param content array of objects to be saved
   * @tparam K class that can be parsed to JSON and saved
   */
  def writeJsonContent[K](f: File, content: Seq[K]): Unit = {
    val writer = new FileWriter(f)
    try {
      writer.write(writePretty(content))
    } finally {
      writer.close()
    }
  }

  /**
<<<<<<< HEAD
   * Read the content of a json file and parse it to a sequence of objects
   *
   * @param f File to be read
   * @param c class type that can be parsed from JSON
   * @tparam K class that created from JSON
   * @return Sequence of objects
   */
  def readJsonContentAsObject(f: File): JObject = {
    val source = Source.fromFile(f, StandardCharsets.UTF_8.name())
    val fileContent = try source.mkString finally source.close()
    val parsed = parse(fileContent).extract[JObject]
    parsed
  }


  /**
   * Checks whether the given CSV file is a unit conversion file. A CSV file is a unit conversion file
   * if it includes a column called "conversion_function" in its first line.
   *
   * @param f CSV file
   * @return true if the file is a unit conversion file, false otherwise
   * */
  def isUnitConversionFile(f: File): Boolean = {
    val source = Source.fromFile(f, StandardCharsets.UTF_8.name())
    val firstLine = try source.getLines().toSeq.head finally source.close()
    firstLine.contains("conversion_function")
  }

  /**
=======
>>>>>>> 90a30b7d
   * Get folder if exists
   * @param path path of the folder
   * @return File object
   */
  def getFileIfExists(path: String): File = {
    val folder = new File(path)
    if (folder.exists()) {
      folder
    } else {
      throw InternalError("File not found.", s"$path file should exists.")
    }
  }

  /**
   * Write content to a file by using akka streams
   * @param file File to be saved
   * @param content Content of the file
   */
  def saveFileContent(file: File, content: akka.stream.scaladsl.Source[ByteString, Any]): Unit = {
    content.runWith(FileIO.toPath(file.toPath)).onComplete({
      case Success(_) =>
      case Failure(e) =>
        throw InternalError("Error while writing file.", e.getMessage)
    })
  }
}<|MERGE_RESOLUTION|>--- conflicted
+++ resolved
@@ -1,34 +1,22 @@
 package io.tofhir.server.util
 
 import java.io.{File, FileWriter}
-<<<<<<< HEAD
 import com.typesafe.scalalogging.Logger
 
 import java.io.{File, FileWriter}
-=======
->>>>>>> 90a30b7d
 import java.nio.charset.StandardCharsets
 import akka.stream.scaladsl.FileIO
 import akka.util.ByteString
 import io.onfhir.util.JsonFormatter._
-<<<<<<< HEAD
 import io.tofhir.engine.util.FileUtils
 import io.tofhir.server.model.Project
 import io.tofhir.server.service.project.ProjectFolderRepository
 import io.tofhir.engine.Execution.actorSystem
 import io.tofhir.server.model.InternalError
 import io.tofhir.server.model.InternalError
-=======
-import io.tofhir.engine.Execution.actorSystem
-import io.tofhir.server.model.InternalError
->>>>>>> 90a30b7d
 import org.json4s._
 import org.json4s.jackson.JsonMethods._
 import org.json4s.jackson.Serialization
-
-import scala.util.{Failure, Success}
-import io.tofhir.engine.Execution.actorSystem.dispatcher
-import org.json4s.jackson.Serialization.writePretty
 
 import scala.util.{Failure, Success}
 import io.tofhir.engine.Execution.actorSystem.dispatcher
@@ -71,7 +59,6 @@
   }
 
   /**
-<<<<<<< HEAD
    * Read the content of a json file and parse it to a sequence of objects
    *
    * @param f File to be read
@@ -101,8 +88,6 @@
   }
 
   /**
-=======
->>>>>>> 90a30b7d
    * Get folder if exists
    * @param path path of the folder
    * @return File object
@@ -128,4 +113,4 @@
         throw InternalError("Error while writing file.", e.getMessage)
     })
   }
-}+}
