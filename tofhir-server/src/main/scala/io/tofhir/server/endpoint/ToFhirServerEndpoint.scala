package io.tofhir.server.endpoint

import akka.http.scaladsl.model.{HttpMethod, Uri}
import akka.http.scaladsl.server.Directives._
import akka.http.scaladsl.server.{RejectionHandler, Route}
import io.tofhir.engine.config.ToFhirEngineConfig
import io.tofhir.server.config.WebServerConfig
import io.tofhir.server.fhir.FhirDefinitionsConfig
import io.tofhir.server.interceptor.{ICORSHandler, IErrorHandler}
import io.tofhir.server.model.ToFhirRestCall
import io.tofhir.server.service.db.FolderDBInitializer
import io.tofhir.server.service.project.{IProjectRepository, ProjectFolderRepository}
import io.tofhir.server.service.schema.{ISchemaRepository, SchemaFolderRepository}

import java.util.UUID

/**
 * Encapsulates all services and directives
 * Main Endpoint for toFHIR server
 */
class ToFhirServerEndpoint(toFhirEngineConfig: ToFhirEngineConfig, webServerConfig: WebServerConfig, fhirDefinitionsConfig: FhirDefinitionsConfig) extends ICORSHandler with IErrorHandler {

  val projectRepository: IProjectRepository = new ProjectFolderRepository(toFhirEngineConfig) // creating the repository instance globally as weed a singleton instance
  val schemaRepository: ISchemaRepository = new SchemaFolderRepository(toFhirEngineConfig.schemaRepositoryFolderPath, projectRepository.asInstanceOf[ProjectFolderRepository])
  val fhirDefinitionsEndpoint = new FhirDefinitionsEndpoint(fhirDefinitionsConfig)
<<<<<<< HEAD
=======
  val mappingEndpoint = new MappingEndpoint(toFhirEngineConfig)
  val projectEndpoint = new ProjectEndpoint(toFhirEngineConfig, schemaRepository, projectRepository)
  val localTerminologyEndpoint = new LocalTerminologyEndpoint(toFhirEngineConfig)
>>>>>>> c09791d8

  // initialize database
  new FolderDBInitializer(toFhirEngineConfig, schemaRepository.asInstanceOf[SchemaFolderRepository]).initialize()

  lazy val toFHIRRoute: Route =
    pathPrefix(webServerConfig.baseUri) {
      corsHandler {
        extractMethod { httpMethod: HttpMethod =>
          extractUri { requestUri: Uri =>
<<<<<<< HEAD
            optionalHeaderValueByName("X-Correlation-Id") { correlationId =>
              val restCall = new ToFhirRestCall(method = httpMethod, uri = requestUri, requestId = correlationId.getOrElse(UUID.randomUUID().toString))
              handleRejections(RejectionHandler.default) { // Default rejection handling
                handleExceptions(exceptionHandler(restCall)) { // Handle exceptions
                  projectEndpoint.route(restCall) ~ fhirDefinitionsEndpoint.route(restCall)
=======
            extractRequestEntity { requestEntity =>
              optionalHeaderValueByName("X-Correlation-Id") { correlationId =>
                val restCall = new ToFhirRestCall(method = httpMethod, uri = requestUri, requestId = correlationId.getOrElse(UUID.randomUUID().toString), requestEntity = requestEntity)
                handleRejections(RejectionHandler.default) { // Default rejection handling
                  handleExceptions(exceptionHandler(restCall)) { // Handle exceptions
                    projectEndpoint.route(restCall) ~ fhirDefinitionsEndpoint.route(restCall) ~ mappingEndpoint.route(restCall) ~ localTerminologyEndpoint.route(restCall)
                  }
>>>>>>> c09791d8
                }
              }
            }
          }
        }
      }
    }
}<|MERGE_RESOLUTION|>--- conflicted
+++ resolved
@@ -23,12 +23,9 @@
   val projectRepository: IProjectRepository = new ProjectFolderRepository(toFhirEngineConfig) // creating the repository instance globally as weed a singleton instance
   val schemaRepository: ISchemaRepository = new SchemaFolderRepository(toFhirEngineConfig.schemaRepositoryFolderPath, projectRepository.asInstanceOf[ProjectFolderRepository])
   val fhirDefinitionsEndpoint = new FhirDefinitionsEndpoint(fhirDefinitionsConfig)
-<<<<<<< HEAD
-=======
   val mappingEndpoint = new MappingEndpoint(toFhirEngineConfig)
   val projectEndpoint = new ProjectEndpoint(toFhirEngineConfig, schemaRepository, projectRepository)
   val localTerminologyEndpoint = new LocalTerminologyEndpoint(toFhirEngineConfig)
->>>>>>> c09791d8
 
   // initialize database
   new FolderDBInitializer(toFhirEngineConfig, schemaRepository.asInstanceOf[SchemaFolderRepository]).initialize()
@@ -38,13 +35,6 @@
       corsHandler {
         extractMethod { httpMethod: HttpMethod =>
           extractUri { requestUri: Uri =>
-<<<<<<< HEAD
-            optionalHeaderValueByName("X-Correlation-Id") { correlationId =>
-              val restCall = new ToFhirRestCall(method = httpMethod, uri = requestUri, requestId = correlationId.getOrElse(UUID.randomUUID().toString))
-              handleRejections(RejectionHandler.default) { // Default rejection handling
-                handleExceptions(exceptionHandler(restCall)) { // Handle exceptions
-                  projectEndpoint.route(restCall) ~ fhirDefinitionsEndpoint.route(restCall)
-=======
             extractRequestEntity { requestEntity =>
               optionalHeaderValueByName("X-Correlation-Id") { correlationId =>
                 val restCall = new ToFhirRestCall(method = httpMethod, uri = requestUri, requestId = correlationId.getOrElse(UUID.randomUUID().toString), requestEntity = requestEntity)
@@ -52,7 +42,6 @@
                   handleExceptions(exceptionHandler(restCall)) { // Handle exceptions
                     projectEndpoint.route(restCall) ~ fhirDefinitionsEndpoint.route(restCall) ~ mappingEndpoint.route(restCall) ~ localTerminologyEndpoint.route(restCall)
                   }
->>>>>>> c09791d8
                 }
               }
             }
