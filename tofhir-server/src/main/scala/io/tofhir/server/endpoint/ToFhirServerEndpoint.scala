package io.tofhir.server.endpoint

import akka.http.scaladsl.model.{HttpMethod, Uri}
import akka.http.scaladsl.server.Directives._
import akka.http.scaladsl.server.{RejectionHandler, Route}
import io.tofhir.engine.config.ToFhirEngineConfig
import io.tofhir.server.config.WebServerConfig
import io.tofhir.server.fhir.FhirDefinitionsConfig
import io.tofhir.server.interceptor.{ICORSHandler, IErrorHandler}
import io.tofhir.server.model.ToFhirRestCall
import io.tofhir.server.service.db.FolderDBInitializer
import io.tofhir.server.service.project.{IProjectRepository, ProjectFolderRepository}
import io.tofhir.server.service.schema.{ISchemaRepository, SchemaFolderRepository}

import java.util.UUID

/**
 * Encapsulates all services and directives
 * Main Endpoint for toFHIR server
 */
class ToFhirServerEndpoint(toFhirEngineConfig: ToFhirEngineConfig, webServerConfig: WebServerConfig, fhirDefinitionsConfig: FhirDefinitionsConfig) extends ICORSHandler with IErrorHandler {

  val terminologyServiceManagerEndpoint = new TerminologyServiceManagerEndpoint(toFhirEngineConfig)

  val projectRepository: IProjectRepository = new ProjectFolderRepository(toFhirEngineConfig) // creating the repository instance globally as weed a singleton instance
  val schemaRepository: ISchemaRepository = new SchemaFolderRepository(toFhirEngineConfig.schemaRepositoryFolderPath, projectRepository.asInstanceOf[ProjectFolderRepository])
  val projectEndpoint = new ProjectEndpoint(toFhirEngineConfig, schemaRepository, projectRepository)

  val fhirDefinitionsEndpoint = new FhirDefinitionsEndpoint(fhirDefinitionsConfig)
<<<<<<< HEAD
  val mappingEndpoint = new MappingEndpoint(toFhirEngineConfig, projectRepository)
  val projectEndpoint = new ProjectEndpoint(toFhirEngineConfig, schemaRepository, projectRepository)
  val localTerminologyEndpoint = new LocalTerminologyEndpoint(toFhirEngineConfig)
=======
  val mappingEndpoint = new MappingEndpoint(toFhirEngineConfig)
>>>>>>> 5d3841d3

  // initialize database
  new FolderDBInitializer(toFhirEngineConfig, schemaRepository.asInstanceOf[SchemaFolderRepository]).initialize()

  lazy val toFHIRRoute: Route =
    pathPrefix(webServerConfig.baseUri) {
      corsHandler {
        extractMethod { httpMethod: HttpMethod =>
          extractUri { requestUri: Uri =>
            extractRequestEntity { requestEntity =>
              optionalHeaderValueByName("X-Correlation-Id") { correlationId =>
                val restCall = new ToFhirRestCall(method = httpMethod, uri = requestUri, requestId = correlationId.getOrElse(UUID.randomUUID().toString), requestEntity = requestEntity)
                handleRejections(RejectionHandler.default) { // Default rejection handling
                  handleExceptions(exceptionHandler(restCall)) { // Handle exceptions
                    terminologyServiceManagerEndpoint.route(restCall) ~ projectEndpoint.route(restCall) ~ fhirDefinitionsEndpoint.route(restCall) ~ mappingEndpoint.route(restCall)
                  }
                }
              }
            }
          }
        }
      }
    }
}<|MERGE_RESOLUTION|>--- conflicted
+++ resolved
@@ -27,13 +27,6 @@
   val projectEndpoint = new ProjectEndpoint(toFhirEngineConfig, schemaRepository, projectRepository)
 
   val fhirDefinitionsEndpoint = new FhirDefinitionsEndpoint(fhirDefinitionsConfig)
-<<<<<<< HEAD
-  val mappingEndpoint = new MappingEndpoint(toFhirEngineConfig, projectRepository)
-  val projectEndpoint = new ProjectEndpoint(toFhirEngineConfig, schemaRepository, projectRepository)
-  val localTerminologyEndpoint = new LocalTerminologyEndpoint(toFhirEngineConfig)
-=======
-  val mappingEndpoint = new MappingEndpoint(toFhirEngineConfig)
->>>>>>> 5d3841d3
 
   // initialize database
   new FolderDBInitializer(toFhirEngineConfig, schemaRepository.asInstanceOf[SchemaFolderRepository]).initialize()
@@ -48,7 +41,7 @@
                 val restCall = new ToFhirRestCall(method = httpMethod, uri = requestUri, requestId = correlationId.getOrElse(UUID.randomUUID().toString), requestEntity = requestEntity)
                 handleRejections(RejectionHandler.default) { // Default rejection handling
                   handleExceptions(exceptionHandler(restCall)) { // Handle exceptions
-                    terminologyServiceManagerEndpoint.route(restCall) ~ projectEndpoint.route(restCall) ~ fhirDefinitionsEndpoint.route(restCall) ~ mappingEndpoint.route(restCall)
+                    terminologyServiceManagerEndpoint.route(restCall) ~ projectEndpoint.route(restCall) ~ fhirDefinitionsEndpoint.route(restCall)
                   }
                 }
               }
