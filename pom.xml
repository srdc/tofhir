<?xml version="1.0" encoding="UTF-8"?>
<project xmlns="http://maven.apache.org/POM/4.0.0"
         xmlns:xsi="http://www.w3.org/2001/XMLSchema-instance"
         xsi:schemaLocation="http://maven.apache.org/POM/4.0.0 http://maven.apache.org/xsd/maven-4.0.0.xsd">
    <modelVersion>4.0.0</modelVersion>

    <groupId>io.onfhir</groupId>
    <artifactId>tofhir.engine_2.13</artifactId>
    <packaging>jar</packaging>
    <version>1.0-SNAPSHOT</version>

    <properties>
        <project.build.sourceEncoding>UTF-8</project.build.sourceEncoding>
        <project.version>1.0-SNAPSHOT</project.version>
        <maven.compiler.source>11</maven.compiler.source>
        <maven.compiler.target>11</maven.compiler.target>

        <!--Dependency versions-->
        <scala.version>2.13.8</scala.version>
        <scala.binary.version>2.13</scala.binary.version>
        <scala-logging.version>3.9.4</scala-logging.version>
        <onfhir.version>3.2-SNAPSHOT</onfhir.version>
        <onfhir-template-engine.version>1.0-SNAPSHOT</onfhir-template-engine.version>
        <json4s.version>3.7.0-M11</json4s.version>
        <scalatest.version>3.1.4</scalatest.version>
        <spark.version>3.2.1</spark.version>
        <jackson-csv.version>2.13.2</jackson-csv.version>
        <logback.version>1.2.11</logback.version>
    </properties>

    <build>
        <sourceDirectory>src/main/scala</sourceDirectory>
        <testSourceDirectory>src/test/scala</testSourceDirectory>
        <plugins>
            <plugin>
                <groupId>net.alchim31.maven</groupId>
                <artifactId>scala-maven-plugin</artifactId>
<<<<<<< HEAD
                <version>${scala-maven-plugin.version}</version>
=======
                <version>4.6.1</version>
>>>>>>> df4ec723
                <configuration>
                    <scalaVersion>${scala.version}</scalaVersion>
                    <scalaCompatVersion>${scala.binary.version}</scalaCompatVersion>
                    <encoding>UTF-8</encoding>
                    <args>
                        <arg>-deprecation</arg>
                        <arg>-feature</arg>
                    </args>
                </configuration>
                <executions>
                    <execution>
                        <id>scala-compile-first</id>
                        <phase>process-resources</phase>
                        <goals>
                            <goal>add-source</goal>
                            <goal>compile</goal>
                        </goals>
                    </execution>
                    <execution>
                        <id>scala-test-compile</id>
                        <phase>process-test-resources</phase>
                        <goals>
                            <goal>testCompile</goal>
                        </goals>
                    </execution>
                </executions>
            </plugin>
            <plugin>
                <groupId>org.apache.maven.plugins</groupId>
                <artifactId>maven-jar-plugin</artifactId>
                <version>3.2.2</version>
            </plugin>

            <plugin>
                <groupId>org.apache.maven.plugins</groupId>
                <artifactId>maven-surefire-plugin</artifactId>
                <version>3.0.0-M6</version>
                <configuration>
                    <skipTests>true</skipTests>
                </configuration>
            </plugin>
            <!-- enable scalatest -->
            <plugin>
              <groupId>org.scalatest</groupId>
              <artifactId>scalatest-maven-plugin</artifactId>
              <version>2.0.2</version>
              <configuration>
                <reportsDirectory>${project.build.directory}/surefire-reports</reportsDirectory>
                <junitxml>.</junitxml>
                <filereports>TestSuite.txt</filereports>
              </configuration>
              <executions>
                <execution>
                  <id>test</id>
                  <goals>
                    <goal>test</goal>
                  </goals>
                </execution>
              </executions>
            </plugin>
        </plugins>
    </build>

    <dependencies>
        <!-- Scala Library itself-->
        <dependency>
            <groupId>org.scala-lang</groupId>
            <artifactId>scala-library</artifactId>
            <version>${scala.version}</version>
        </dependency>

        <!-- Scala Logging -->
        <dependency>
            <groupId>com.typesafe.scala-logging</groupId>
            <artifactId>scala-logging_${scala.binary.version}</artifactId>
            <version>${scala-logging.version}</version>
        </dependency>

        <!-- Logback dependencies -->
        <dependency>
            <groupId>ch.qos.logback</groupId>
            <artifactId>logback-classic</artifactId>
            <version>${logback.version}</version>
        </dependency>
        <dependency>
            <groupId>ch.qos.logback</groupId>
            <artifactId>logback-core</artifactId>
            <version>${logback.version}</version>
        </dependency>

        <!-- onFHIR dependencies -->
        <dependency>
            <groupId>io.onfhir</groupId>
            <artifactId>onfhir-expression_${scala.binary.version}</artifactId>
            <version>${onfhir.version}</version>
        </dependency>
        <dependency>
            <groupId>io.onfhir</groupId>
            <artifactId>onfhir-template-engine_${scala.binary.version}</artifactId>
            <version>${onfhir-template-engine.version}</version>
        </dependency>

        <!-- JSON4S -->
        <dependency>
            <groupId>org.json4s</groupId>
            <artifactId>json4s-jackson_${scala.binary.version}</artifactId>
            <version>${json4s.version}</version>
        </dependency>
        <dependency>
            <groupId>org.json4s</groupId>
            <artifactId>json4s-ext_${scala.binary.version}</artifactId>
            <version>${json4s.version}</version>
        </dependency>
        <!-- Spark dependencies -->
        <dependency>
            <groupId>org.apache.spark</groupId>
            <artifactId>spark-core_${scala.binary.version}</artifactId>
            <version>${spark.version}</version>
            <exclusions>
                <exclusion>
                    <groupId>org.slf4j</groupId>
                    <artifactId>slf4j-log4j12</artifactId>
                </exclusion>
                <exclusion>
                    <groupId>log4j</groupId>
                    <artifactId>log4j</artifactId>
                </exclusion>
            </exclusions>
        </dependency>
        <dependency>
            <!-- This is to meet the hard dependency of Spark on log4j -->
            <!-- https://stackoverflow.com/questions/70374165/how-to-override-log4j-with-log4j2-version-to-resolve-socketserver-class-vulnera -->
            <groupId>org.apache.logging.log4j</groupId>
            <artifactId>log4j-1.2-api</artifactId>
            <version>2.16.0</version>
        </dependency>
        <dependency>
            <groupId>org.apache.spark</groupId>
            <artifactId>spark-sql_${scala.binary.version}</artifactId>
            <version>${spark.version}</version>
            <scope>provided</scope>
        </dependency>


        <!-- For csv parsing -->
        <dependency>
            <groupId>com.fasterxml.jackson.dataformat</groupId>
            <artifactId>jackson-dataformat-csv</artifactId>
            <version>${jackson-csv.version}</version>
        </dependency>

        <!-- For Unit testing -->
        <dependency>
            <groupId>org.scalatest</groupId>
            <artifactId>scalatest_${scala.binary.version}</artifactId>
            <version>${scalatest.version}</version>
            <scope>test</scope>
        </dependency>
    </dependencies>
</project><|MERGE_RESOLUTION|>--- conflicted
+++ resolved
@@ -35,11 +35,7 @@
             <plugin>
                 <groupId>net.alchim31.maven</groupId>
                 <artifactId>scala-maven-plugin</artifactId>
-<<<<<<< HEAD
-                <version>${scala-maven-plugin.version}</version>
-=======
                 <version>4.6.1</version>
->>>>>>> df4ec723
                 <configuration>
                     <scalaVersion>${scala.version}</scalaVersion>
                     <scalaCompatVersion>${scala.binary.version}</scalaCompatVersion>
